--- conflicted
+++ resolved
@@ -248,16 +248,14 @@
     "author": "jerryjliu",
     "keywords": ["chain", "table", "tables"]
   },
-<<<<<<< HEAD
   "MixSelfConsistencyPack": {
     "id": "llama_packs/tables/mix_self_consistency",
     "author": "Disiok",
     "keywords": ["chain", "table", "tables", "pandas", "dataframe"]
-=======
+  },
   "MultiTenancyRAGPack": {
     "id": "llama_packs/multi_tenancy_rag",
     "author": "ravi03071991",
     "keywords": ["multi-tenancy", "multi", "tenancy", "rag"]
->>>>>>> 3c861238
   }
 }