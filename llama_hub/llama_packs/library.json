{
  "GmailOpenAIAgentPack": {
    "id": "llama_packs/gmail_openai_agent",
    "author": "logan-markewich",
    "keywords": ["math", "science", "research"]
  },
  "ChromaAutoretrievalPack": {
    "id": "llama_packs/chroma_autoretrieval",
    "author": "logan-markewich",
    "keywords": ["chroma", "retrieval", "vector"]
  },
  "ZephyrQueryEnginePack": {
    "id": "llama_packs/zephyr_query_engine",
    "author": "logan-markewich",
    "keywords": ["zephyr", "local", "query", "engine", "index", "huggingface"]
  },
  "LlavaCompletionPack": {
    "id": "llama_packs/llava_completion",
    "author": "wenqiglantz",
    "keywords": ["llava", "multimodal", "image"]
  },
  "ResumeScreenerPack": {
    "id": "llama_packs/resume_screener",
    "author": "Disiok",
    "keywords": ["pdf", "resume", "document", "structured output"]
  },
  "DeepMemoryRetrieverPack": {
    "id": "llama_packs/deeplake_deepmemory_retriever",
    "author": "AdkSarsen",
    "keywords": ["deeplake", "deepmemory", "retriever"]
  },
  "DeepLakeMultimodalRetrieverPack": {
    "id": "llama_packs/deeplake_multimodal_retrieval",
    "author": "AdkSarsen",
    "keywords": ["deeplake", "multimodal", "retriever"]
  },
  "PanelChatPack": {
    "id": "llama_packs/panel_chatbot",
    "author": "MarcSkovMadsen",
    "keywords": ["panel", "chatbot", "github", "openai", "index"],
    "extra_files": ["app.py", "llama_by_sophia_yang.png"]
  },
  "StreamlitChatPack": {
    "id": "llama_packs/streamlit_chatbot",
    "author": "carolinedlu",
    "keywords": ["streamlit", "chatbot", "wikipedia", "snowflake"]
  },
  "RedisIngestionPipelinePack": {
    "id": "llama_packs/redis_ingestion_pipeline",
    "author": "logan-markewich",
    "keywords": ["redis", "ingestion", "pipeline", "index"]
  },
  "TruLensRAGTriadPack": {
    "id": "llama_packs/trulens_eval_packs",
    "author": "joshreini1",
    "keywords": ["trulens", "rag", "triad", "eval"]
  },
  "TruLensHarmlessPack": {
    "id": "llama_packs/trulens_eval_packs",
    "author": "joshreini1",
    "keywords": ["trulens", "harmless", "eval"]
  },
  "TruLensHelpfulPack": {
    "id": "llama_packs/trulens_eval_packs",
    "author": "joshreini1",
    "keywords": ["trulens", "helpful", "eval"]
  },
  "GradioReActAgentPack": {
    "id": "llama_packs/gradio_react_agent_chatbot",
    "author": "nerdai",
    "keywords": ["gradio", "react-agent", "chatbot", "tools"]
  },
  "GradioAgentChatPack": {
    "id": "llama_packs/gradio_agent_chat",
    "author": "nerdai",
    "keywords": ["gradio", "agent", "chatbot", "tools"]
  },
  "WeaviateSubQuestionPack": {
    "id": "llama_packs/sub_question_weaviate",
    "author": "erika-cardenas",
    "keywords": ["weaviate", "query", "index"]
  },
  "WeaviateRetryEnginePack": {
    "id": "llama_packs/retry_engine_weaviate",
    "author": "erika-cardenas",
    "keywords": ["weaviate", "retry", "engine"]
  },
  "VoyageQueryEnginePack": {
    "id": "llama_packs/voyage_query_engine",
    "author": "Liuhong99",
    "keywords": ["voyage", "query", "retrieval", "embeddings"]
  },
  "VectaraRagPack": {
    "id": "llama_packs/vectara_rag",
    "author": "ofermend",
    "keywords": ["vectara", "rag", "retrieval", "embeddings"]
  },
  "TimescaleVectorAutoretrievalPack": {
    "id": "llama_packs/timescale_vector_autoretrieval",
    "author": "cevian",
    "keywords": ["timescale", "vector", "autoretrieval", "index"]
  },
  "ArizePhoenixQueryEnginePack": {
    "id": "llama_packs/arize_phoenix_query_engine",
    "author": "axiomofjoy",
    "keywords": ["arize", "phoenix", "query", "engine", "index"]
  },
  "FuzzyCitationEnginePack": {
    "id": "llama_packs/fuzzy_citation",
    "author": "logan-markewich",
    "keywords": ["fuzzy", "citation", "engine", "index", "query", "cite"]
  },
  "AutoMergingRetrieverPack": {
    "id": "llama_packs/auto_merging_retriever",
    "author": "jerryjliu",
    "keywords": ["auto", "merging", "retriever", "index", "automerging"]
  },
  "HybridFusionRetrieverPack": {
    "id": "llama_packs/fusion_retriever/hybrid_fusion",
    "author": "jerryjliu",
    "keywords": ["hybrid", "fusion", "retriever"]
  },
  "QueryRewritingRetrieverPack": {
    "id": "llama_packs/fusion_retriever/query_rewrite",
    "author": "jerryjliu",
    "keywords": ["query", "rewriting", "retriever"]
  },
  "MultiDocumentAgentsPack": {
    "id": "llama_packs/multi_document_agents",
    "author": "jerryjliu",
    "keywords": ["multi", "document", "agents"]
  },
  "EmbeddedTablesUnstructuredRetrieverPack": {
    "id": "llama_packs/recursive_retriever/embedded_tables_unstructured",
    "author": "jerryjliu",
    "keywords": ["embedded", "tables", "unstructured", "retriever"]
  },
  "RecursiveRetrieverSmallToBigPack": {
    "id": "llama_packs/recursive_retriever/small_to_big",
    "author": "jerryjliu",
    "keywords": ["recursive", "retriever", "small", "big"]
  },
  "SentenceWindowRetrieverPack": {
    "id": "llama_packs/sentence_window_retriever",
    "author": "jerryjliu",
    "keywords": ["sentence", "window", "retriever"]
  },
  "AmazonProductExtractionPack": {
    "id": "llama_packs/amazon_product_extraction",
    "author": "jerryjliu",
    "keywords": ["amazon", "product", "extraction"]
  },
  "RagEvaluatorPack": {
    "id": "llama_packs/rag_evaluator",
    "author": "nerdai",
    "keywords": ["rag", "evaluation", "benchmarks"]
  },
  "LlamaDatasetMetadataPack": {
    "id": "llama_packs/llama_dataset_metadata",
    "author": "nerdai",
    "keywords": ["llamadataset", "rag", "evaluation", "submission"]
  },
  "Neo4jQueryEnginePack": {
    "id": "llama_packs/neo4j_query_engine",
    "author": "wenqiglantz",
    "keywords": ["neo4j", "knowledge graph", "query engine"]
  },
  "OllamaQueryEnginePack": {
    "id": "llama_packs/ollama_query_engine",
    "author": "chnsagitchen",
    "keywords": ["ollama", "local", "query", "engine", "index"]
  },
  "DenseXRetrievalPack": {
    "id": "llama_packs/dense_x_retrieval",
    "author": "logan-markewich",
    "tags": ["retriever", "retrieval", "query", "chunking", "splitting", "parsing"]
  },
  "SnowflakeQueryEnginePack": {
    "id": "llama_packs/snowflake_query_engine",
    "author": "wenqiglantz",
    "keywords": ["snowflake", "query", "engine"]
  },
  "NebulaGraphQueryEnginePack": {
    "id": "llama_packs/nebulagraph_query_engine",
    "author": "wenqiglantz",
    "keywords": ["nebulagraph", "knowledge graph", "query engine"]
  },
  "EvaluatorBenchmarkerPack": {
    "id": "llama_packs/evaluator_benchmarker",
    "author": "nerdai",
    "tags": ["judge", "evaluator", "benchmarker", "benchmark"]
  },
  "CogniswitchAgentPack": {
    "id": "llama_packs/cogniswitch_agent",
    "author": "cogniswitch",
    "keywords": [
      "graph",
      "knowledge graph",
      "neural",
      "symbolic",
      "embedding"
    ]
  },
  "MultiDocAutoRetrieverPack": {
    "id": "llama_packs/multidoc_autoretrieval",
    "author": "jerryjliu",
    "keywords": [
      "autoretrieval",
      "multi",
      "multidoc",
      "document",
      "retrieval"
    ]
  },
  "LlamaGuardModeratorPack": {
    "id": "llama_packs/llama_guard_moderator",
    "author": "wenqiglantz",
    "keywords": ["llama guard", "purple llama", "llm security", "prompt injection"]
  },
  "LLMCompilerAgentPack": {
    "id": "llama_packs/agents/llm_compiler",
    "author": "jerryjliu",
    "keywords": ["llm", "compiler", "agent"],
    "extra_files": ["output_parser.py", "prompts.py", "schema.py", "step.py", "task_fetching_unit.py", "utils.py"]
  },
  "RAGatouilleRetrieverPack": {
    "id": "llama_packs/ragatouille_retriever",
    "author": "jerryjliu",
    "keywords": ["rag", "ragatouille", "retriever"]
  },
<<<<<<< HEAD
  "SemanticEmbeddingQueryEnginePack": {
    "id": "llama_packs/node_parser/semantic_embedding",
    "author": "jerryjliu",
    "keywords": ["semantic", "chunking", "chunk", "parser", "node", "embedding"]
=======
  "RAGFusionPipelinePack": {
    "id": "llama_packs/query/rag_fusion_pipeline",
    "author": "jerryjliu",
    "keywords": ["rag", "fusion", "pipeline", "query"]
  },
  "AgentSearchRetrieverPack": {
    "id": "llama_packs/agent_search_retriever",
    "author": "logan-markewich",
    "keywords": ["agent", "search", "retriever"]
>>>>>>> 8a4ba1b0
  }
}<|MERGE_RESOLUTION|>--- conflicted
+++ resolved
@@ -228,12 +228,11 @@
     "author": "jerryjliu",
     "keywords": ["rag", "ragatouille", "retriever"]
   },
-<<<<<<< HEAD
-  "SemanticEmbeddingQueryEnginePack": {
-    "id": "llama_packs/node_parser/semantic_embedding",
+  "SemanticChunkingQueryEnginePack": {
+    "id": "llama_packs/node_parser/semantic_chunking",
     "author": "jerryjliu",
     "keywords": ["semantic", "chunking", "chunk", "parser", "node", "embedding"]
-=======
+  },
   "RAGFusionPipelinePack": {
     "id": "llama_packs/query/rag_fusion_pipeline",
     "author": "jerryjliu",
@@ -243,6 +242,5 @@
     "id": "llama_packs/agent_search_retriever",
     "author": "logan-markewich",
     "keywords": ["agent", "search", "retriever"]
->>>>>>> 8a4ba1b0
   }
 }